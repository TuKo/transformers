<<<<<<< HEAD
=======

# Description of the IGF feature 
>>>>>>> 42dcdbb7

# Description of the IGF feature 

Here we present a general fine-tuning method that we call information gain filtration for improving the overall training efficiency and final
performance of language model fine-tuning. The method is an alternative fine-tuning method that trains
a secondary model (e.g., a simple convolutional network) to predict the amount of information
gained over a given pre-trained model. The secondary model is lightweight and trained to
predict the Information Gain measure. Information Gain is defined as the change in a loss
function for a model before and after an SGD update with a sample (Equation X in the paper).
A small subset of the training set named the “objective” set, is used to measure information
gain on the pre-trained model, and consequently to train the secondary model. After 
training, the model is used for filtering samples for the fine-tuning process. Therefore, 
a high information gain value would suggest a sample is informative, whereas a low value
would suggest a non-informative sample that should be filtered out. Thus, a thresholding
strategy is defined to select informative samples. With such a strategy, samples are filtered
and once enough samples are selected to form a mini-batch and a usual fine-tuning/optimization
step is applied. The filtration process is repeated until the fine-tuning process is over. 

<<<<<<< HEAD
=======
This is the code base for the paper [Selecting Informative Contexts Improves Language Model Finetuning](https://arxiv.org/abs/2005.00175)

>>>>>>> 42dcdbb7
# Results

Several experiments were conducted to show the robustness of the IGF method versus the
standard fine-tuning process. For example, we achieve a median perplexity of 54.0 on the 
Books dataset compared to 57.3 for standard fine-tuning on GPT-2 Small. The code was
implemented using the Transformers library and Pytorch. While the method may seem more
expensive, we saw enough evidence that it may lead to a performance benefit in the final models.   


<p align="center"><img src="result_igf.png" alt="result_igf"/></p>
Figure 1: Comparing IGF to Standard Fine-tuning:
IGF with constant (p < 10−3 , t-test) and shifting(p < 10−6 , t-test) thresholding significantly outperform standard fine-tuning. The left-hand figure shows
test-set perplexity after each fine-tuning batch, averaged over 50 runs (error bars denote ± one standard error). The right-hand figure shows the perplexity of each
method after 60 batches. IGF with shifting thresholding (red) clearly improves over standard batched fine-tuning with Adam<|MERGE_RESOLUTION|>--- conflicted
+++ resolved
@@ -1,13 +1,8 @@
-<<<<<<< HEAD
-=======
-
-# Description of the IGF feature 
->>>>>>> 42dcdbb7
 
 # Description of the IGF feature 
 
-Here we present a general fine-tuning method that we call information gain filtration for improving the overall training efficiency and final
-performance of language model fine-tuning. The method is an alternative fine-tuning method that trains
+The new feature is the implementation of the Information Gain Filtration method for model
+fine-tuning (see paper below). The method is an alternative fine-tuning method that trains
 a secondary model (e.g., a simple convolutional network) to predict the amount of information
 gained over a given pre-trained model. The secondary model is lightweight and trained to
 predict the Information Gain measure. Information Gain is defined as the change in a loss
@@ -21,11 +16,8 @@
 and once enough samples are selected to form a mini-batch and a usual fine-tuning/optimization
 step is applied. The filtration process is repeated until the fine-tuning process is over. 
 
-<<<<<<< HEAD
-=======
 This is the code base for the paper [Selecting Informative Contexts Improves Language Model Finetuning](https://arxiv.org/abs/2005.00175)
 
->>>>>>> 42dcdbb7
 # Results
 
 Several experiments were conducted to show the robustness of the IGF method versus the
